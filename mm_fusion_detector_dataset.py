import os
import torch
from torch.utils.data import Dataset, DataLoader
import pickle
import numpy as np


class MMFusionDetectorDataset(Dataset):
<<<<<<< HEAD
    def __init__(self, pkl_dir, pt_dir, lidar_dir):
=======
    def __init__(self, pkl_dir, pt_dir, lidar_dir, data_type="Image"):
>>>>>>> 1705331d
        """
        Initialize the dataset.
        Args:
            pkl_dir: Directory containing .pkl files with ground truth data.
            pt_dir: Directory containing .pt files with image features.
            lidar_dir: Directory containing .pkl files with lidar features.
        """
        self.pkl_dir = pkl_dir
        self.pt_dir = pt_dir
        self.lidar_dir = lidar_dir
<<<<<<< HEAD
        self.valid_samples = self._build_valid_samples()
=======
        self.data_type = data_type
>>>>>>> 1705331d

        self.valid_samples = self._build_valid_samples()
        if not self.valid_samples:
            raise ValueError("No valid samples found. Please check your data directories.")

        # print(f"Dataset initialized with {len(self.valid_samples)} valid samples.")
        # print(f"First valid sample: {self.valid_samples[0]}")
        # print(f"Type of first sample: {type(self.valid_samples[0])}")

    def _build_valid_samples(self):
        """
        Build a list of valid samples with matched .pkl and .pt files.
        Returns:
            valid_samples: List of tuples (pkl_path, pt_path).
        """
        valid_samples = []

<<<<<<< HEAD
        for root, _, files in os.walk(self.pkl_dir):
            for file in files:
                if file.endswith(".pkl"):
                    pkl_path = os.path.join(root, file)
                    pt_path = self._construct_pt_path(pkl_path)
                    lidar_path = self._construct_lidar_path(pkl_path)
                    if os.path.isfile(pt_path) and (lidar_path is not None):
                        valid_samples.append((pkl_path, pt_path, lidar_path))
=======
        if self.data_type == "Image":
            for root, _, files in os.walk(self.pkl_dir):
                for file in files:
                    if file.endswith(".pkl"):
                        pkl_path = os.path.join(root, file)
                        pt_path = self._construct_pt_path(pkl_path)
                        lidar_path = None
                        if os.path.isfile(pt_path):
                            valid_samples.append((pkl_path, pt_path, lidar_path))

        elif self.data_type == "Lidar":
            for root, _, files in os.walk(self.pkl_dir):
                for file in files:
                    if file.endswith(".pkl"):
                        pkl_path = os.path.join(root, file)
                        pt_path = None
                        lidar_path = self._construct_lidar_path(pkl_path)
                        if os.path.isfile(str(lidar_path)):
                            valid_samples.append((pkl_path, pt_path, lidar_path))

        elif self.data_type == "Image_Lidar":
            for root, _, files in os.walk(self.pkl_dir):
                for file in files:
                    if file.endswith(".pkl"):
                        pkl_path = os.path.join(root, file)
                        pt_path = self._construct_pt_path(pkl_path)
                        lidar_path = self._construct_lidar_path(pkl_path)
                        if os.path.isfile(pt_path) and (lidar_path is not None):
                            valid_samples.append((pkl_path, pt_path, lidar_path))

>>>>>>> 1705331d

        np.random.shuffle(valid_samples)
        return valid_samples

    def _construct_pt_path(self, pkl_path):
        """
        Construct the corresponding .pt file path for a given .pkl file path.
        Args:
            pkl_path: Path to the .pkl file.
        Returns:
            Corresponding .pt file path.
        """
        relative_folder = os.path.relpath(os.path.dirname(pkl_path), self.pkl_dir)
        pkl_filename = os.path.splitext(os.path.basename(pkl_path))[0]

        containing_folder = os.path.basename(os.path.dirname(pkl_path))
        pt_folder = os.path.join(self.pt_dir, relative_folder)
        pt_file_path = os.path.join(pt_folder, f"{pkl_filename}.pt")
        pt_file_path = pt_file_path.replace(f"{containing_folder}_", "")
        pt_file_path = pt_file_path.replace("camera_image_camera_", "camera_image_camera-")
        #print(pt_file_path)


        return pt_file_path

    def _construct_lidar_path(self, pkl_path):
        """
        Construct the corresponding .pkl file path of extracted lidar for a given .pkl file path.
        Args:
            pkl_path: full path of the .pkl file that contains the box info
        Returns:
            Corresponding .pkl file path.
        """
        basename = os.path.basename(pkl_path)
<<<<<<< HEAD
        #print(basename)
        context_name = basename.split("_camera_image_camera")[0]
        lidar_filename = basename.replace(".pkl", "_cae_feature.pkl")


        full_lidar_path = os.path.join(self.lidar_dir, context_name, lidar_filename)
        #print(full_lidar_path)
        if os.path.isfile(full_lidar_path):
            #print(full_lidar_path)
=======
        context_name = basename.split("_camera_image_camera")[0]
        lidar_filename = basename.replace(".pkl", "_cae_feature.pkl")
        full_lidar_path = os.path.join(self.lidar_dir, context_name, lidar_filename)

        if os.path.isfile(full_lidar_path):
>>>>>>> 1705331d
            return full_lidar_path
        else:
            return None



    def __len__(self):
        return len(self.valid_samples)

    def __getitem__(self, idx):
        pkl_path, pt_path, lidar_path = self.valid_samples[idx]

        # Load the pickle file
        with open(pkl_path, "rb") as file:
            ground_truth = pickle.load(file)


        if "box_type" in ground_truth and "box_loc" in ground_truth:
            ground_truth["classes"] = ground_truth["box_type"]
            ground_truth["boxes"] = ground_truth["box_loc"]
        else:
            print(f"Missing 'box_type' or 'box_loc' in ground_truth for {pkl_path}")
            print(f"Ground truth content: {ground_truth}")
            return None

        # Map classes: 1 for vehicles, 0 for background
        mapped_classes = [
            1 if cls == 1 else 0  # 1 for vehicle, 0 for background
            for cls in ground_truth["classes"]
        ]

        # Replace ground truth classes with the mapped classes
        ground_truth["classes"] = mapped_classes

        # Filter out non-vehicle boxes and classes
        vehicle_boxes = []
        vehicle_classes = []

        for cls, box in zip(ground_truth["classes"], ground_truth["boxes"]):
            if cls == 1:  # Keep only vehicles
                vehicle_classes.append(cls)
                vehicle_boxes.append(box)

        # If no vehicles are present, return empty annotations
        if not vehicle_classes:
            vehicle_classes = []
            vehicle_boxes = []

        # Validate box structures
        for i, box in enumerate(vehicle_boxes):
            if len(box) != 4:
                print(f"Unexpected box length at index {i}: {box} (length: {len(box)}) in {pkl_path}")
            if not isinstance(box, (tuple, list)):
                print(f"Unexpected box type at index {i}: {type(box)} in {pkl_path}")

        # Update ground truth with filtered data
        ground_truth["classes"] = vehicle_classes
        ground_truth["boxes"] = vehicle_boxes

        if self.data_type == "Image":
            # Load the .pt file
            output_features = torch.load(pt_path, weights_only=False)
        elif self.data_type == "Lidar":
            # Load the .pt lidar file
            with open(lidar_path, "rb") as handle:
                lidar_data = pickle.load(handle)

            lidar_features = torch.from_numpy(lidar_data["lidar_extracted"])
            output_features = lidar_features.unsqueeze(0)

        elif self.data_type == "Image_Lidar":
            # Load the .pt file
            image_features = torch.load(pt_path, weights_only=False)
            # Load the .pt lidar file
            with open(lidar_path, "rb") as handle:
                lidar_data = pickle.load(handle)

            lidar_features = torch.from_numpy(lidar_data["lidar_extracted"])
            lidar_features = lidar_features.unsqueeze(0)

            output_features = torch.cat((lidar_features, image_features), dim=1)
        else:
            print(f"No valid data were loaded. ")
            output_features = None # Dummy case should not happen

<<<<<<< HEAD
        # Load the .pt lidar file
        with open(lidar_path, "rb") as handle:
            lidar_data = pickle.load(handle)

        lidar_features = torch.from_numpy(lidar_data["lidar_extracted"])
        lidar_features = lidar_features.unsqueeze(0)
        combined_features = torch.cat((lidar_features, image_features), dim=1)

        return combined_features, ground_truth  # [image_features and lidar_features], [filtered ground_truth classes and boxes]
=======
        return output_features, ground_truth  # [image_features and lidar_features], [filtered ground_truth classes and boxes]
>>>>>>> 1705331d


    
def custom_collate(batch):
    batch = [item for item in batch if item is not None]  # Filter out None samples

    image_features = [item[0] for item in batch]
    ground_truth = [item[1] for item in batch]

    # Ensure all image features are tensors
    image_features = [torch.tensor(feat) if not isinstance(feat, torch.Tensor) else feat for feat in image_features]

    # Stack image features into a single tensor
    image_features = torch.stack(image_features)

    max_objects = max(len(gt["classes"]) for gt in ground_truth)
    padded_classes = []
    padded_boxes = []

    #Add padding to make all tensors in the batch same size
    for gt in ground_truth:
        num_objects = len(gt["classes"])

        padded_classes.append(torch.tensor(gt["classes"] + [-1] * (max_objects - num_objects)))
        padded_boxes.append(torch.tensor(gt["boxes"] + [[-1, -1, -1, -1]] * (max_objects - num_objects)))

    padded_classes = torch.stack(padded_classes)
    padded_boxes = torch.stack(padded_boxes)

    return image_features, {"classes": padded_classes, "boxes": padded_boxes} 

if __name__ == "__main__":
    pt_dir = os.path.expanduser("./data/image_features_more_layers")
    pkl_dir = os.path.expanduser("./dataset/cam_box_per_image")
    lidar_dir = os.path.expanduser("./dataset/lidar_projected_cae_resized")

    print("pkl_dir:", pkl_dir)
    print("pt_dir:", pt_dir)
    print("lidar_dir:", lidar_dir)

    # Initialize dataset and dataloader
    dataset = MMFusionDetectorDataset(pkl_dir, pt_dir, lidar_dir)
    dataloader = DataLoader(
        dataset,
        batch_size=16,
        shuffle=True,
        num_workers=8,
        collate_fn=custom_collate,
        prefetch_factor=4,     
        pin_memory=True        
    )

    # Test print
    for batch_features, batch_ground_truth in dataloader:
        print("Batch features shape:", batch_features.shape)
        print("Batch classes shape:", batch_ground_truth["classes"].shape)
        print("Batch boxes shape:", batch_ground_truth["boxes"].shape)<|MERGE_RESOLUTION|>--- conflicted
+++ resolved
@@ -6,11 +6,7 @@
 
 
 class MMFusionDetectorDataset(Dataset):
-<<<<<<< HEAD
-    def __init__(self, pkl_dir, pt_dir, lidar_dir):
-=======
     def __init__(self, pkl_dir, pt_dir, lidar_dir, data_type="Image"):
->>>>>>> 1705331d
         """
         Initialize the dataset.
         Args:
@@ -21,11 +17,7 @@
         self.pkl_dir = pkl_dir
         self.pt_dir = pt_dir
         self.lidar_dir = lidar_dir
-<<<<<<< HEAD
-        self.valid_samples = self._build_valid_samples()
-=======
         self.data_type = data_type
->>>>>>> 1705331d
 
         self.valid_samples = self._build_valid_samples()
         if not self.valid_samples:
@@ -43,16 +35,6 @@
         """
         valid_samples = []
 
-<<<<<<< HEAD
-        for root, _, files in os.walk(self.pkl_dir):
-            for file in files:
-                if file.endswith(".pkl"):
-                    pkl_path = os.path.join(root, file)
-                    pt_path = self._construct_pt_path(pkl_path)
-                    lidar_path = self._construct_lidar_path(pkl_path)
-                    if os.path.isfile(pt_path) and (lidar_path is not None):
-                        valid_samples.append((pkl_path, pt_path, lidar_path))
-=======
         if self.data_type == "Image":
             for root, _, files in os.walk(self.pkl_dir):
                 for file in files:
@@ -83,7 +65,6 @@
                         if os.path.isfile(pt_path) and (lidar_path is not None):
                             valid_samples.append((pkl_path, pt_path, lidar_path))
 
->>>>>>> 1705331d
 
         np.random.shuffle(valid_samples)
         return valid_samples
@@ -118,23 +99,11 @@
             Corresponding .pkl file path.
         """
         basename = os.path.basename(pkl_path)
-<<<<<<< HEAD
-        #print(basename)
-        context_name = basename.split("_camera_image_camera")[0]
-        lidar_filename = basename.replace(".pkl", "_cae_feature.pkl")
-
-
-        full_lidar_path = os.path.join(self.lidar_dir, context_name, lidar_filename)
-        #print(full_lidar_path)
-        if os.path.isfile(full_lidar_path):
-            #print(full_lidar_path)
-=======
         context_name = basename.split("_camera_image_camera")[0]
         lidar_filename = basename.replace(".pkl", "_cae_feature.pkl")
         full_lidar_path = os.path.join(self.lidar_dir, context_name, lidar_filename)
 
         if os.path.isfile(full_lidar_path):
->>>>>>> 1705331d
             return full_lidar_path
         else:
             return None
@@ -220,19 +189,7 @@
             print(f"No valid data were loaded. ")
             output_features = None # Dummy case should not happen
 
-<<<<<<< HEAD
-        # Load the .pt lidar file
-        with open(lidar_path, "rb") as handle:
-            lidar_data = pickle.load(handle)
-
-        lidar_features = torch.from_numpy(lidar_data["lidar_extracted"])
-        lidar_features = lidar_features.unsqueeze(0)
-        combined_features = torch.cat((lidar_features, image_features), dim=1)
-
-        return combined_features, ground_truth  # [image_features and lidar_features], [filtered ground_truth classes and boxes]
-=======
         return output_features, ground_truth  # [image_features and lidar_features], [filtered ground_truth classes and boxes]
->>>>>>> 1705331d
 
 
     
